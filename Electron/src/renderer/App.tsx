--- conflicted
+++ resolved
@@ -119,23 +119,13 @@
                       type={ShowAllItemsTypes.ALL_PLAYLIST_FROM_USER}
                     />
                   />
-<<<<<<< HEAD
-                />
-                <Route
-                  path="/showAllStreamHistoryFromUser/:id/:user/:usertype"
-                  element=<ShowAllItems
-                    refreshSidebarData={refreshSidebarData}
-                    type={ShowAllItemsTypes.ALL_STREAM_HISTORY_FROM_USER}
-                    changeSongName={changeSongName}
+                  <Route
+                    path="/showAllStreamHistoryFromUser/:id/:user/:usertype"
+                    element=<ShowAllItems
+                      refreshSidebarData={refreshSidebarData}
+                      type={ShowAllItemsTypes.ALL_STREAM_HISTORY_FROM_USER}
+                    />
                   />
-                />
-                <Route
-                  path="/showAllSongsFromArtist/:id/:artist"
-                  element=<ShowAllItems
-                    refreshSidebarData={refreshSidebarData}
-                    type={ShowAllItemsTypes.ALL_SONGS_FROM_ARTIST}
-                    changeSongName={changeSongName}
-=======
                   <Route
                     path="/showAllSongsFromArtist/:id/:artist"
                     element=<ShowAllItems
@@ -146,7 +136,6 @@
                   <Route
                     path="/"
                     element=<Home refreshSidebarData={refreshSidebarData} />
->>>>>>> 553b178e
                   />
 
                   <Route
