--- conflicted
+++ resolved
@@ -142,13 +142,11 @@
         </td>
         <td align="center">
             <a href="https://github.com/Nishantsingh11">
-                <img src="https://avatars.githubusercontent.com/u/38534128?v=4" width="90" alt="berkaykrc" />
+                <img src="https://avatars.githubusercontent.com/u/38534128?v=4" width="90" alt="Nishant Singh" />
                 <br />
                 <sub><b>Nishant Singh</b></sub>
             </a>
         </td>
-<<<<<<< HEAD
-=======
         <td align="center">
             <a href="https://github.com/vihanvt">
                 <img src="https://avatars.githubusercontent.com/u/179256419?v=4" width="90" alt="vihanvt" />
@@ -156,7 +154,6 @@
                 <sub><b>vihanvt</b></sub>
             </a>
         </td>
->>>>>>> 50717b92
     </tr>
 </table>
 
