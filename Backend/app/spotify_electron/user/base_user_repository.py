"""
User repository for persisted data.
It uses the collection for the associated user type
"""

from pymongo.collection import Collection

from app.logging.logging_constants import LOGGING_BASE_USERS_REPOSITORY
from app.logging.logging_schema import SpotifyElectronLogger
from app.spotify_electron.user.base_user_schema import (
    BaseUserDeleteException,
    BaseUserGetPasswordException,
    BaseUserRepositoryException,
)
from app.spotify_electron.user.validations.base_user_repository_validations import (
    validate_password_exists,
    validate_user_delete_count,
)

base_user_repository_logger = SpotifyElectronLogger(LOGGING_BASE_USERS_REPOSITORY).getLogger()


def check_user_exists(name: str, collection: Collection) -> bool:
    """Checks if user exists

    Args:
    ----
        name (str): name of the user

    Raises:
    ------
        BaseUserRepositoryException:
            an error occurred while getting user from database

    Returns:
    -------
        bool: if the user exsists

    """
    try:
        user = collection.find_one({"name": name}, {"_id": 0, "name": 1})
    except Exception as exception:
        base_user_repository_logger.exception(
            f"Error checking if User {name} exists in database"
        )
        raise BaseUserRepositoryException from exception
    else:
        result = user is not None
        base_user_repository_logger.debug(f"User with name {name} exists: {result}")
        return result


def delete_user(name: str, collection: Collection) -> None:
    """Delete user

    Args:
        name (str): user name

    Raises:
        BaseUserRepositoryException:
            an error occurred while deleting user from database
    """
    try:
        result = collection.delete_one({"name": name})
        validate_user_delete_count(result)
        base_user_repository_logger.info(f"User {name} Deleted")
    except BaseUserDeleteException as exception:
        base_user_repository_logger.exception(f"Error deleting User {name} from database")
        raise BaseUserRepositoryException from exception
    except (BaseUserRepositoryException, Exception) as exception:
        base_user_repository_logger.exception(
            f"Unexpected error deleting User {name} in database"
        )
        raise BaseUserRepositoryException from exception


def get_user_password(name: str, collection: Collection) -> bytes:
    """Get password from user

    Args:
        name (str): user name
        collection (Collection): the database collection

    Raises:
        BaseUserRepositoryException:
            an error occurred while getting user password from database

    Returns:
        bytes: the user password
    """
    try:
        password = collection.find_one({"name": name}, {"password": 1, "_id": 0})[  # type: ignore
            "password"
        ]
        validate_password_exists(password)
    except BaseUserGetPasswordException as exception:
        base_user_repository_logger.exception(
            f"Error getting password from User {name} from database"
        )
        raise BaseUserRepositoryException from exception
    except (BaseUserRepositoryException, Exception) as exception:
        base_user_repository_logger.exception(
            f"Unexpected error getting password from User {name} in database"
        )
        raise BaseUserRepositoryException from exception
    else:
        return password


def search_by_name(name: str, collection: Collection) -> list[str]:
    """Get user items that matches a name

    Args:
        name (str): name to match
        collection (Collection): user collection

    Raises:
        BaseUserRepositoryException: unexpected error searching items by name

    Returns:
        list[str]: the list of user names that matched the name
    """
    try:
        matching_items = collection.find(
            {"name": {"$regex": name, "$options": "i"}}, {"_id": 0, "name": 1}
        )
        return [user["name"] for user in matching_items]
    except Exception as exception:
        base_user_repository_logger.exception(
            f"Error checking searching items by name {name} in database"
        )
        raise BaseUserRepositoryException from exception


def add_playback_history(
    user_name: str,
    song: str,
    max_number_playback_history_songs: int,
    collection: Collection,
) -> None:
    """Add song playback history to user

    Args:
        user_name (str): user name
        song (str): song name
        max_number_playback_history_songs (int): max number of songs stored in playback history
        collection (Collection): the user collection

    Raises:
        BaseUserRepositoryException: unexpected error adding song to user playback history
    """
    try:
        user_data = collection.find_one({"name": user_name})

        playback_history = user_data["playback_history"]  # type: ignore

        if len(playback_history) == max_number_playback_history_songs:
            playback_history.pop(0)

        playback_history.append(song)

        collection.update_one(
            {"name": user_name}, {"$set": {"playback_history": playback_history}}
        )
    except Exception as exception:
        base_user_repository_logger.exception(
            f"Error adding playback history of song {song} to user {user_name} in database"
        )
        raise BaseUserRepositoryException from exception


def add_saved_playlist(user_name: str, playlist_name: str, collection: Collection) -> None:
    """Add saved playlist to user

    Args:
        user_name (str): user name
        playlist_name (str): playlist name
        collection (Collection): user collection

    Raises:
        BaseUserRepositoryException: unexpected error adding saved playlist to user
    """
    try:
        # TODO make in one query
        user_data = collection.find_one({"name": user_name})
        saved_playlists = user_data["saved_playlists"]  # type: ignore

        saved_playlists.append(playlist_name)

        collection.update_one(
            {"name": user_name},
            {"$set": {"saved_playlists": list(set(saved_playlists))}},
        )
    except Exception as exception:
        base_user_repository_logger.exception(
            f"Error adding playlist {playlist_name} "
            f"to user {user_name} saved playlists in database"
        )
        raise BaseUserRepositoryException from exception


def delete_saved_playlist(user_name: str, playlist_name: str, collection: Collection) -> None:
    """Deletes a saved playlist from a user

    Args:
        user_name (str): user name
        playlist_name (str): playlist name
        collection (Collection): user collection

    Raises:
        BaseUserRepositoryException: unexpected error deleting saved playlist from user
    """
    try:
        user_data = collection.find_one({"name": user_name})

        saved_playlists = user_data["saved_playlists"]  # type: ignore

        if playlist_name in saved_playlists:
            saved_playlists.remove(playlist_name)

            collection.update_one(
                {"name": user_name}, {"$set": {"saved_playlists": saved_playlists}}
            )
    except Exception as exception:
        base_user_repository_logger.exception(
            f"Error deleting saved playlist {playlist_name} from user {user_name} in database"
        )
        raise BaseUserRepositoryException from exception


def add_playlist_to_owner(user_name: str, playlist_name: str, collection: Collection) -> None:
    """Adds a playlist to his ownwer

    Args:
        user_name (str): owner name
        playlist_name (str): playlist name
        collection (Collection): user collection

    Raises:
        BaseUserRepositoryException: unexpected error adding playlist to its owner
    """
    try:
        user_data = collection.find_one({"name": user_name})

        playlists = user_data["playlists"]  # type: ignore

        playlists.append(playlist_name)

        collection.update_one(
            {"name": user_name}, {"$set": {"playlists": list(set(playlists))}}
        )

    except Exception as exception:
        base_user_repository_logger.exception(
            f"Error adding playlist {playlist_name} to owner {user_name} in database"
        )
        raise BaseUserRepositoryException from exception


def delete_playlist_from_owner(
    user_name: str, playlist_name: str, collection: Collection
) -> None:
    """Deletes a playlist from his ownwer

    Args:
        user_name (str): owner name
        playlist_name (str): playlist name
        collection (Collection): user collection

    Raises:
        BaseUserRepositoryException: unexpected error deleting playlist from owner
    """
    try:
        user_data = collection.find_one({"name": user_name})

        playlists = user_data["playlists"]  # type: ignore

        if playlist_name in playlists:
            playlists.remove(playlist_name)

            collection.update_one({"name": user_name}, {"$set": {"playlists": playlists}})
    except Exception as exception:
        base_user_repository_logger.exception(
            f"Error deleting playlist {playlist_name} from owner {user_name} in database"
        )
        raise BaseUserRepositoryException from exception


def update_playlist_name(
    old_playlist_name: str,
    new_playlist_name: str,
    collection: Collection,
) -> None:
    """Update the playlist name in the users' playlists

    Args:
        old_playlist_name (str): old playlist name
        new_playlist_name (str): new playlist name
        collection (Collection): user collection

    Raises:
<<<<<<< HEAD
        UserRepositoryException: unexpected error updating playlist name in database
=======
        BaseUserRepositoryException: unexpected error updating playlist name
>>>>>>> 8dadd541
    """
    try:
        users_with_playlist = collection.find({"playlists": old_playlist_name})
        for user in users_with_playlist:
            playlists = user.get("playlists", [])
            updated_playlists = [
                new_playlist_name if p == old_playlist_name else p for p in playlists
            ]
            collection.update_one(
                {"_id": user["_id"]},
                {"$set": {"playlists": updated_playlists}},
            )
    except Exception as exception:
        base_user_repository_logger.exception(
            f"Error updating playlist name {old_playlist_name} to "
            f"{new_playlist_name} in database"
        )
        raise BaseUserRepositoryException from exception


def get_user_relevant_playlist_names(user_name: str, collection: Collection) -> list[str]:
    """Get user relevant playlist names

    Args:
        user_name (str): user name
        collection (Collection): user collection

    Returns:
        list[str]: the playlist names of the playlists relevant to the user
    """
    user_data = collection.find_one(
        {"name": user_name}, {"playlists": 1, "saved_playlists": 1, "_id": 0}
    )
    playlist_names = []
    playlist_names.extend(user_data["playlists"])  # type: ignore
    playlist_names.extend(user_data["saved_playlists"])  # type: ignore

    return playlist_names


def get_user_playlist_names(user_name: str, collection: Collection) -> list[str]:
    """Get user created playlist names

    Args:
        user_name (str): user name
        collection (Collection): user collection

    Returns:
        list[str]: the playlist names of the user created playlists
    """
    user_data = collection.find_one({"name": user_name}, {"playlists": 1, "_id": 0})

    return user_data["playlists"]  # type: ignore


def get_user_playback_history_names(user_name: str, collection: Collection) -> list[str]:
    """Get user playback history song names

    Args:
        user_name (str): user name
        collection (Collection): user collection

    Returns:
        list[str]: the user playback history
    """
    user_data = collection.find_one({"name": user_name}, {"playback_history": 1, "_id": 0})

    return user_data["playback_history"]  # type: ignore<|MERGE_RESOLUTION|>--- conflicted
+++ resolved
@@ -299,11 +299,7 @@
         collection (Collection): user collection
 
     Raises:
-<<<<<<< HEAD
-        UserRepositoryException: unexpected error updating playlist name in database
-=======
         BaseUserRepositoryException: unexpected error updating playlist name
->>>>>>> 8dadd541
     """
     try:
         users_with_playlist = collection.find({"playlists": old_playlist_name})
