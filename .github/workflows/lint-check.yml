--- conflicted
+++ resolved
@@ -49,17 +49,10 @@
         env:
           VALIDATE_ALL_CODEBASE: false
           DEFAULT_BRANCH: master
-<<<<<<< HEAD
-          
-          LINTER_RULES_PATH: Electron/
-          EDITORCONFIG_FILE_NAME : .editorconfig
-        continue-on-error: true
-=======
 
           LINTER_RULES_PATH: /
           EDITORCONFIG_FILE_NAME : .editorconfig
         continue-on-error: false
->>>>>>> 54102fa0
 
       ##############################
       # Fail the workflow on error #
