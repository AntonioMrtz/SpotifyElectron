--- conflicted
+++ resolved
@@ -110,8 +110,6 @@
     assert response.status_code == 201
 
     new_description= "nuevadescripcion"
-    new_upload_date = "2023-08-05"
-    
 
     url = f"/playlists/{name}/?foto=foto&descripcion={new_description}"
 
@@ -126,26 +124,21 @@
     response = client.get(f"/playlists/{name}")
     assert response.status_code == 200
     assert response.json()["description"]==new_description
-<<<<<<< HEAD
+
+
+    """assert response.json()["upload_date"]==new_upload_date"""
+    try:
+        fecha = response.json()["upload_date"]
+        formatting = "%Y-%m-%dT%H:%M:%S"
+        datetime.strptime(fecha, formatting)
+        assert True
+    except ValueError:
+        assert False
+        
     
-    
-=======
-    assert response.json()["upload_date"]
-
->>>>>>> c83f26f6
 
     response = client.delete(f"/playlists/{name}")
     assert response.status_code == 202
-
-    while True:
-        try:
-            fecha = "2020-04-20"
-            datetime.strptime(fecha, '%Y-%m-%d')
-            assert response.status_code == 202
-            break
-        except ValueError:
-            assert response.status_code == 404
-
 
 def test_update_playlist_correct_nuevo_nombre(clear_test_data_db):
     name = "8232392323623823723"
