# 📦 Package app

In this section we will cover how to package app for production. After following the steps the generated installer will be placed at `Electron/release/build`.

## 1. Update `global.ts` client data

<<<<<<< HEAD
```
export const songArchitecture: SongArchitecture = SongArchitecture.BLOB_ARCHITECTURE;
=======
### Select desired architecture

```ts
export const songArchitecture: SongArchitecture = SongArchitecture.FILE_ARCHITECTURE;
>>>>>>> 77f603d0
```

### Update production backend url

❗ Set backend url path without trailing `/`

```ts
export const backendBaseUrl: string = 'http://127.0.0.1:8000';
```

## 2. Build the app
console
```
npm run build
```

## 3. Package the app

* Packaging for MacOS can be only done from a native system
* From linux you can package the app for `AppImage` and `deb` format, and Windows if `wine` is installed


### Native host

Packages app for native system format

```console
npm run package
```

### Linux host

#### AppImage

```console
npm run package:linux:appimage
```

An `.AppImage` file will be generated. If there's any error while trying to open the app try this:

```console
sudo apt install libfuse2 &&
cd release/build/ &&
chmod 777 {generated-app-name}.AppImage &&
./{generated-app-name}.AppImage --no-sandbox
```

#### Windows

An `.exe` will be generated

```console
npm run package:win
```

##### Deb (not working)

```console
npm run package:linux:deb
```<|MERGE_RESOLUTION|>--- conflicted
+++ resolved
@@ -4,15 +4,8 @@
 
 ## 1. Update `global.ts` client data
 
-<<<<<<< HEAD
-```
+```ts
 export const songArchitecture: SongArchitecture = SongArchitecture.BLOB_ARCHITECTURE;
-=======
-### Select desired architecture
-
-```ts
-export const songArchitecture: SongArchitecture = SongArchitecture.FILE_ARCHITECTURE;
->>>>>>> 77f603d0
 ```
 
 ### Update production backend url
