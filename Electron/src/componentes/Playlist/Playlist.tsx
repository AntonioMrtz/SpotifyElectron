--- conflicted
+++ resolved
@@ -78,17 +78,14 @@
     fetch(encodeURI(Global.backendBaseUrl + 'playlists/dto/' + playlistName))
       .then((res) => res.json())
       .then(async (res) => {
-<<<<<<< HEAD
+        setDescription(res['description'])
         setThumbnail(
           res['photo'] === '' ? defaultThumbnailPlaylist : res['photo']
         );
         setThumbnailUpdatePlaylist(
           res['photo'] === '' ? defaultThumbnailPlaylist : res['photo']
         );
-=======
-        setDescription(res['description'])
-        setThumbnail(res['photo'] === '' ? defaultThumbnailPlaylist : res['photo']);
->>>>>>> f104d9ae
+
         if (res['song_names']) {
           setNumberSongs(res['song_names'].length);
           let propsSongs: PropsSongs[] = [];
@@ -105,13 +102,6 @@
               refreshPlaylistData: loadPlaylistData,
             };
 
-<<<<<<< HEAD
-            let artistName = await fetch(
-              Global.backendBaseUrl + 'canciones/dto/' + obj
-            )
-              .then((res) => res.json())
-              .then((res) => res['artist']);
-=======
             let artistNameAndDuration;
             try {
               const response = await fetch(
@@ -129,7 +119,6 @@
 
             propsSong['artistName'] = artistNameAndDuration.artist;
             propsSong['duration'] = artistNameAndDuration.duration;
->>>>>>> f104d9ae
 
             propsSongs.push(propsSong);
           }
@@ -182,7 +171,6 @@
     fac.destroy();
   }, [thumbnail]);
 
-<<<<<<< HEAD
   /* Handle Update Playlist Data */
 
   const style = {
@@ -279,10 +267,6 @@
 
   };
 
-=======
-
-  /*  */
->>>>>>> f104d9ae
 
   return (
     <div
