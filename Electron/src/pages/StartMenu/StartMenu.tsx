<<<<<<< HEAD
import { ChangeEvent, useState, MouseEvent } from 'react';
import {
  InfoPopoverType,
  PropsInfoPopover,
} from 'components/AdvancedUIComponents/InfoPopOver/types/InfoPopover';
=======
import { ChangeEvent, useState, MouseEvent, useEffect } from 'react';
import { InfoPopoverType } from 'components/AdvancedUIComponents/InfoPopOver/types/InfoPopover';
>>>>>>> eff9b18b
import InfoPopover from 'components/AdvancedUIComponents/InfoPopOver/InfoPopover';
import { getToken } from 'utils/token';
// eslint-disable-next-line camelcase
import { Body_login_user_login__post } from 'swagger/api/models/Body_login_user_login__post';
import styles from './startMenu.module.css';
import SpotifyElectronLogo from '../../assets/imgs/SpotifyElectronLogo.png';
import { LoginService } from '../../swagger/api/services/LoginService';
import timeout from 'utils/timeout';

interface PropsStartMenu {
  setIsLogged: Function;
  setIsSigningUp: Function;
}

export default function StartMenu({
  setIsLogged,
  setIsSigningUp,
}: PropsStartMenu) {
  /* Popover */
  const [isOpenPopover, setisOpenPopover] = useState(false);
  const [propsPopOver, setPropsPopOver] = useState<PropsInfoPopover | null>(
    null,
  );

  /* Loading state for auto-login */
  const [autoLoginLoading, setAutoLoginLoading] = useState(true);

  /* Form data */
  const [formData, setFormData] = useState({
    nombre: '',
    password: '',
  });

  const handleChange = (e: ChangeEvent<HTMLInputElement>) => {
    const { name, value } = e.target;
    setFormData({
      ...formData,
      [name]: value,
    });
  };

  const handleLogin = async (e: MouseEvent<HTMLButtonElement>) => {
    e.preventDefault();
    try {
      if (!formData.nombre || !formData.password) {
        throw new Error('Unable to login');
      }
      // eslint-disable-next-line camelcase
      const loginData: Body_login_user_login__post = {
        username: formData.nombre,
        password: formData.password,
      };

<<<<<<< HEAD
      const loginUserPromise =
        await LoginService.loginUsuarioLoginPost(loginData);
      const loginResponse = await Promise.race([
        loginUserPromise,
        timeout(3000),
      ]);
=======
      const loginResponse = await LoginService.loginUserLoginPost(loginData);
>>>>>>> eff9b18b
      localStorage.setItem('jwt', loginResponse);
      setIsLogged(true);
    } catch (error: unknown) {
      setIsLogged(false);
      console.log('Unable to login');

      let title: string;
      let description: string;

      if (error instanceof Error && error.message === 'Timeout') {
        title = 'El servidor esta iniciándose';
        description =
          'El servidor esta iniciándose (cold-start), inténtelo de nuevo en 1 minuto';
      } else {
        title = 'Los credenciales introducidos no son válidos';
        description = 'No se ha podido iniciar sesión';
      }

      setPropsPopOver({
        title,
        description,
        type: InfoPopoverType.ERROR,
        triggerOpenConfirmationModal: false,
        handleClose: () => {
          setisOpenPopover(false);
        },
      });
      setisOpenPopover(true);
    }
  };

  const handleClickRegister = () => {
    setIsSigningUp(true);
  };

  useEffect(() => {
    const handleAutoLogin = async () => {
      try {
        const token = getToken();
        if (!token) return;
        await LoginService.loginUserWithJwtLoginTokenTokenPost(token);
        setIsLogged(true);
      } catch (error) {
        console.log(`User invalid credentials for auto login with JWT token`);
      } finally {
        setAutoLoginLoading(false);
      }
    };
    handleAutoLogin();
  }, [setIsLogged]);

  return (
    <div className={`${styles.mainModalContainer}`}>
      {!autoLoginLoading && (
        <div className={`${styles.contentWrapper}`}>
          <div className={`d-flex flex-row ${styles.titleContainer}`}>
            <img
              src={SpotifyElectronLogo}
              className="img-fluid"
              alt="Spotify Electron Logo"
            />
            <h2>Spotify Electron</h2>
          </div>

          <hr />

          <h1>Inicia sesión en Spotify Electron</h1>
          <form className={`d-flex flex-column ${styles.formWrapper}`}>
            <label
              htmlFor="username"
              className="d-flex flex-column justify-content-start"
            >
              Nombre de usuario
              <input
                type="text"
                name="nombre"
                id="nombre"
                placeholder="Nombre de usuario"
                onChange={handleChange}
                spellCheck={false}
                required
              />
            </label>
            <label
              htmlFor="password"
              className="d-flex flex-column justify-content-start"
            >
              Contraseña
              <input
                type="password"
                name="password"
                id="password"
                placeholder="Contraseña"
                onChange={handleChange}
                spellCheck={false}
                required
              />
            </label>

            <button
              type="submit"
              className={`${styles.loginButton}`}
              onClick={handleLogin}
            >
              Iniciar sesión
            </button>
          </form>

          <hr style={{ marginTop: '32px' }} />

          <div
            className={`d-flex w-100 justify-content-center ${styles.wrapperRegisterText}`}
          >
            <p style={{ color: 'var(--secondary-white)', marginRight: '8px' }}>
              ¿No tienes cuenta?
            </p>
            <button
              onClick={handleClickRegister}
              type="button"
              style={{
                color: 'var(--pure-white)',
                textDecoration: 'underline',
                border: 'none',
                backgroundColor: 'transparent',
                padding: '0px',
              }}
            >
              Regístrate en Spotify Electron
            </button>
          </div>
        </div>
      )}

      {propsPopOver && (
        <InfoPopover
          type={propsPopOver.type}
          handleClose={propsPopOver.handleClose}
          description={propsPopOver.description}
          title={propsPopOver.title}
          triggerOpenConfirmationModal={isOpenPopover}
        />
      )}
    </div>
  );
}<|MERGE_RESOLUTION|>--- conflicted
+++ resolved
@@ -1,21 +1,16 @@
-<<<<<<< HEAD
-import { ChangeEvent, useState, MouseEvent } from 'react';
+import { ChangeEvent, useState, MouseEvent, useEffect } from 'react';
 import {
   InfoPopoverType,
   PropsInfoPopover,
 } from 'components/AdvancedUIComponents/InfoPopOver/types/InfoPopover';
-=======
-import { ChangeEvent, useState, MouseEvent, useEffect } from 'react';
-import { InfoPopoverType } from 'components/AdvancedUIComponents/InfoPopOver/types/InfoPopover';
->>>>>>> eff9b18b
 import InfoPopover from 'components/AdvancedUIComponents/InfoPopOver/InfoPopover';
 import { getToken } from 'utils/token';
 // eslint-disable-next-line camelcase
 import { Body_login_user_login__post } from 'swagger/api/models/Body_login_user_login__post';
+import timeout from 'utils/timeout';
 import styles from './startMenu.module.css';
 import SpotifyElectronLogo from '../../assets/imgs/SpotifyElectronLogo.png';
 import { LoginService } from '../../swagger/api/services/LoginService';
-import timeout from 'utils/timeout';
 
 interface PropsStartMenu {
   setIsLogged: Function;
@@ -61,16 +56,11 @@
         password: formData.password,
       };
 
-<<<<<<< HEAD
-      const loginUserPromise =
-        await LoginService.loginUsuarioLoginPost(loginData);
+      const loginUserPromise = await LoginService.loginUserLoginPost(loginData);
       const loginResponse = await Promise.race([
         loginUserPromise,
         timeout(3000),
       ]);
-=======
-      const loginResponse = await LoginService.loginUserLoginPost(loginData);
->>>>>>> eff9b18b
       localStorage.setItem('jwt', loginResponse);
       setIsLogged(true);
     } catch (error: unknown) {
