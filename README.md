--- conflicted
+++ resolved
@@ -199,13 +199,11 @@
         </td>
         <td align="center">
             <a href="https://github.com/Nishantsingh11">
-                <img src="https://avatars.githubusercontent.com/u/38534128?v=4" width="90" alt="berkaykrc" />
+                <img src="https://avatars.githubusercontent.com/u/38534128?v=4" width="90" alt="Nishantsingh11" />
                 <br />
                 <sub><b>Nishant Singh</b></sub>
             </a>
         </td>
-<<<<<<< HEAD
-=======
         <td align="center">
             <a href="https://github.com/vihanvt">
                 <img src="https://avatars.githubusercontent.com/u/179256419?v=4" width="90" alt="vihanvt" />
@@ -213,6 +211,5 @@
                 <sub><b>vihanvt</b></sub>
             </a>
         </td>
->>>>>>> 50717b92
     </tr>
 </table>