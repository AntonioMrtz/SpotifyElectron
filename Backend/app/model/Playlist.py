from dataclasses import dataclass


@dataclass
class Playlist:
    name: str
    photo: str
    description: str
    upload_date: str
    owner: str
<<<<<<< HEAD
    song_names: List[str]
=======
    song_names: list[str]

    def add_songs(self, songs: list[str]) -> None:
        self.song_names.extend(songs)

    def get_json(self) -> str:
        json.dumps(self.__dict__)
        playlist_json = json.dumps(self.__dict__)
        return playlist_json
>>>>>>> b00fe412
<|MERGE_RESOLUTION|>--- conflicted
+++ resolved
@@ -8,16 +8,4 @@
     description: str
     upload_date: str
     owner: str
-<<<<<<< HEAD
-    song_names: List[str]
-=======
-    song_names: list[str]
-
-    def add_songs(self, songs: list[str]) -> None:
-        self.song_names.extend(songs)
-
-    def get_json(self) -> str:
-        json.dumps(self.__dict__)
-        playlist_json = json.dumps(self.__dict__)
-        return playlist_json
->>>>>>> b00fe412
+    song_names: list[str]