--- conflicted
+++ resolved
@@ -7,18 +7,6 @@
     photo: str
     register_date: str
     password: bytes
-<<<<<<< HEAD
-    playback_history: List[str]
-    playlists: List[str]
-    saved_playlists: List[str]
-=======
     playback_history: list[str]
     playlists: list[str]
-    saved_playlists: list[str]
-
-    def get_json(self) -> str:
-        user_dict = self.__dict__
-        user_dict.pop("password")
-        user_json = json.dumps(user_dict)
-        return user_json
->>>>>>> b00fe412
+    saved_playlists: list[str]