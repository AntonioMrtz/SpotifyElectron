--- conflicted
+++ resolved
@@ -1,15 +1,10 @@
 from datetime import datetime
-<<<<<<< HEAD
-from typing import List, Optional
-=======
 from sys import modules
-
-from fastapi import HTTPException
->>>>>>> b00fe412
 
 import app.repositories.playlist_repository as playlist_repository
 import app.services.all_users_service as all_users_service
 from app.constants.domain_constants import PLAYLIST
+from app.database.Database import Database
 from app.exceptions.repository_exceptions import (
     ItemNotFoundException,
     RepositoryException,
@@ -25,15 +20,12 @@
 from app.model.TokenData import TokenData
 from app.services.song_services.song_service_provider import get_song_service
 from app.services.utils import checkValidParameterString
-<<<<<<< HEAD
-=======
 
 if "pytest" in modules:
     playlist_collection = Database().connection["test.playlist"]
 
 else:
     playlist_collection = Database().connection["playlist"]
->>>>>>> b00fe412
 
 song_service = get_song_service()
 
@@ -179,7 +171,7 @@
 
 def update_playlist(
     name: str,
-    new_name: Optional[str],
+    new_name: str | None,
     photo: str,
     description: str,
     song_names: list,
@@ -281,7 +273,7 @@
         raise ServiceException(PLAYLIST)
 
 
-def get_all_playlist() -> List[Playlist]:
+def get_all_playlist() -> list[Playlist]:
     """Returns all playlists"
 
     Parameters
@@ -310,7 +302,7 @@
         raise ServiceException(PLAYLIST)
 
 
-def get_selected_playlists(playlist_names: List[str]) -> List[Playlist]:
+def get_selected_playlists(playlist_names: list[str]) -> list[Playlist]:
     """Returns the selected playlists"
 
     Parameters
