import { useEffect, useState, ChangeEvent, useCallback } from 'react';
import Global from 'global/global';
import genreColorsMap from 'utils/genre';
import SongCard, { PropsSongCard } from 'components/Cards/SongCard/SongCard';
import { PropsPlaylistCard } from 'components/Cards/PlaylistCard/types/propsPlaylistCard';
import { PropsUserCard } from 'components/Cards/UserCard/types/propsUserCard';
import { PropsArtistCard } from 'components/Cards/ArtistCard/types/propsArtistCard';
import PlaylistCard from 'components/Cards/PlaylistCard/PlaylistCard';
import ArtistCard from 'components/Cards/ArtistCard/ArtistCard';
import UserCard from 'components/Cards/UserCard/UserCard';
import styles from './explorar.module.css';
import GenreCard from '../../components/Cards/GenreCard/GenreCard';

interface PropsExplorar {
  changeSongName: Function;
  refreshSidebar: Function;
}

export default function Explorar({
  changeSongName,
  refreshSidebar,
}: PropsExplorar) {
  /* Searchbar */

  const [filterName, setFilterName] = useState('');

  const [filteredSongs, setFilteredSongs] = useState<PropsSongCard[]>([]);
  const [filteredPlaylists, setFilteredPlaylists] = useState<
    PropsPlaylistCard[]
  >([]);
  const [filteredUsers, setFilteredUsers] = useState<PropsUserCard[]>([]);
  const [filteredArtists, setFilteredArtists] = useState<PropsArtistCard[]>([]);

  const fetchFilteredItemsByName = useCallback(
    async (filterNameInput: string) => {
      try {
        const fetchUrlFilterItemsByName = `${Global.backendBaseUrl}search/?nombre=${filterNameInput}`;
        const resFetchUrlFilterItemsByName = await fetch(
          fetchUrlFilterItemsByName,
        );
        const resFetchUrlFilterItemsByNameJson =
          await resFetchUrlFilterItemsByName.json();
<<<<<<< HEAD
        console.log(
          '🚀 ~ file: Explorar.tsx:43 ~ resFetchUrlFilterItemsByName:',
          resFetchUrlFilterItemsByNameJson
        );
=======
>>>>>>> 5c9c76fe

        if (resFetchUrlFilterItemsByNameJson.songs) {
          const fetchedSongs: PropsSongCard[] = [];

          resFetchUrlFilterItemsByNameJson.songs
            .slice(0, 4)
            .forEach((songJson: any) => {
              const song = JSON.parse(songJson);
              fetchedSongs.push({
                name: song.name,
                artist: song.artist,
                photo: song.photo,
                refreshSidebarData: refreshSidebar,
                changeSongName,
              });
            });

          setFilteredSongs(fetchedSongs);
        }

        if (resFetchUrlFilterItemsByNameJson.playlists) {
          const fetchedPlaylists: PropsPlaylistCard[] = [];

          resFetchUrlFilterItemsByNameJson.playlists
            .slice(0, 4)
            .forEach((playlistJson: any) => {
              const playlist = JSON.parse(playlistJson);
              fetchedPlaylists.push({
                name: playlist.name,
                photo: playlist.photo,
                description: playlist.description,
                owner: playlist.owner,
                refreshSidebarData: refreshSidebar,
              });
            });

          setFilteredPlaylists(fetchedPlaylists);
        }

        if (resFetchUrlFilterItemsByNameJson.artistas) {
          const fetchedArtists: PropsArtistCard[] = [];

          resFetchUrlFilterItemsByNameJson.artistas
            .slice(0, 4)
            .forEach((artistJson: any) => {
              const artist = JSON.parse(artistJson);
              fetchedArtists.push({
                name: artist.name,
                photo: artist.photo,
              });
            });

          setFilteredArtists(fetchedArtists);
        }

        if (resFetchUrlFilterItemsByNameJson.users) {
          const fetchedUsers: PropsUserCard[] = [];

          resFetchUrlFilterItemsByNameJson.users
            .slice(0, 4)
            .forEach((userJson: any) => {
              const user = JSON.parse(userJson);
              fetchedUsers.push({
                name: user.name,
                photo: user.photo,
              });
            });

          setFilteredUsers(fetchedUsers);
        }
      } catch (error) {
        console.log(`Unable to get filtered items | ${error}`);
      }
    },
    [changeSongName, refreshSidebar],
  );

  useEffect(() => {
    // Use a timeout to debounce the fetchData call
    const debounceTimeout = setTimeout(() => {
      if (filterName !== '') {
        fetchFilteredItemsByName(filterName);
      }
    }, 300); // Adjust the debounce time as needed (e.g., 300 milliseconds)

    // Clear the timeout if the component unmounts or if the query changes before the timeout completes
    return () => clearTimeout(debounceTimeout);
  }, [fetchFilteredItemsByName, filterName]);

  const handleChangeSearchBar = (event: ChangeEvent<HTMLInputElement>) => {
    fetchFilteredItemsByName(event.target.value?.trim());
    setFilterName(event.target.value?.trim());
  };

  /* Genres */

  const [generos, setGeneros] = useState<{}>();

  const getGeneros = async () => {
    fetch(encodeURI(`${Global.backendBaseUrl}generos/`))
      .then((res) => res.json())
      .then(async (res) => {
        setGeneros(res);
        return null;
      })
      .catch(() => console.log('Cannot get genres'));
  };
  useEffect(() => {
    getGeneros();
  }, []);

  return (
    <div className={`container-fluid d-flex flex-column ${styles.principal}`}>
      <div
        className={`container-fluid d-flex flex-column ${styles.columnofGeneros}`}
      >
        <header className="container-fluid d-flex flex-row mb-4">
          <div className={`d-flex ${styles.searchBarWrapper}`}>
            <i className="me-2 fa-solid fa-magnifying-glass fa-fw" />
            <input
              type="text"
              placeholder="¿Qué te apetece escuchar?"
              className={`${styles.inputSearchBar}`}
              onChange={handleChangeSearchBar}
              data-testid="explorar-input-searchbar"
            />
          </div>
        </header>
        {filterName && (
          <>
            {filteredSongs.length > 0 && (
              <div className="container-fluid d-flex flex-column mb-5">
                <header className="container-fluid d-flex flex-row">
                  <div
                    className={`container-fluid d-flex ${styles.columnTitle}`}
                  >
                    <h4>Canciones</h4>
                  </div>
                </header>
                <div
                  className={`container-fluid d-flex flex-row ${styles.cardContainer}`}
                  style={{ gap: '14px' }}
                >
                  {filteredSongs.map((song) => (
                    <SongCard
                      name={song.name}
                      artist={song.artist}
                      photo={song.photo}
                      refreshSidebarData={song.refreshSidebarData}
                      changeSongName={song.changeSongName}
                      key={`${song.name}${song.artist}`}
                    />
                  ))}
                </div>
              </div>
            )}
            {filteredPlaylists.length > 0 && (
              <div className="container-fluid d-flex flex-column mb-5">
                <header className="container-fluid d-flex flex-row">
                  <div
                    className={`container-fluid d-flex ${styles.columnTitle}`}
                  >
                    <h4>Playlists</h4>
                  </div>
                </header>
                <div
                  className={`container-fluid d-flex flex-row ${styles.cardContainer}`}
                  style={{ gap: '14px' }}
                >
                  {filteredPlaylists.map((playlist) => (
                    <PlaylistCard
                      name={playlist.name}
                      photo={playlist.photo}
                      description={playlist.description}
                      owner={playlist.owner}
                      refreshSidebarData={playlist.refreshSidebarData}
                      key={`${playlist.name}${playlist.owner}`}
                    />
                  ))}
                </div>
              </div>
            )}
            {filteredArtists.length > 0 && (
              <div className="container-fluid d-flex flex-column mb-5">
                <header className="container-fluid d-flex flex-row">
                  <div
                    className={`container-fluid d-flex ${styles.columnTitle}`}
                  >
                    <h4>Artistas</h4>
                  </div>
                </header>
                <div
                  className={`container-fluid d-flex flex-row ${styles.cardContainer}`}
                  style={{ gap: '14px' }}
                >
                  {filteredArtists.map((artist) => (
                    <ArtistCard
                      name={artist.name}
                      photo={artist.photo}
                      key={`${artist.name}${artist.photo}`}
                    />
                  ))}
                </div>
              </div>
            )}
            {filteredUsers.length > 0 && (
              <div className="container-fluid d-flex flex-column mb-5">
                <header className="container-fluid d-flex flex-row">
                  <div
                    className={`container-fluid d-flex ${styles.columnTitle}`}
                  >
                    <h4>Usuarios</h4>
                  </div>
                </header>
                <div
                  className={`container-fluid d-flex flex-row ${styles.cardContainer}`}
                  style={{ gap: '14px' }}
                >
                  {filteredUsers.map((user) => (
                    <UserCard
                      name={user.name}
                      photo={user.photo}
                      key={`${user.name}${user.photo}`}
                    />
                  ))}
                </div>
              </div>
            )}
          </>
        )}
        {!filterName && (
          <>
            <header className="container-fluid d-flex flex-row">
              <div className={`container-fluid d-flex ${styles.columnTitle}`}>
                <h4>Explorar Todo</h4>
              </div>
            </header>
            <div
              className={`container-fluid d-flex flex-row ${styles.cardContainer}`}
            >
              {generos &&
                Object.values(generos).map((genero) => {
                  return (
                    <GenreCard
                      key={genero as string}
                      name={genero as string}
                      color={genreColorsMap[genero as string]}
                    />
                  );
                })}
            </div>
          </>
        )}
      </div>
    </div>
  );
}<|MERGE_RESOLUTION|>--- conflicted
+++ resolved
@@ -40,13 +40,6 @@
         );
         const resFetchUrlFilterItemsByNameJson =
           await resFetchUrlFilterItemsByName.json();
-<<<<<<< HEAD
-        console.log(
-          '🚀 ~ file: Explorar.tsx:43 ~ resFetchUrlFilterItemsByName:',
-          resFetchUrlFilterItemsByNameJson
-        );
-=======
->>>>>>> 5c9c76fe
 
         if (resFetchUrlFilterItemsByNameJson.songs) {
           const fetchedSongs: PropsSongCard[] = [];
