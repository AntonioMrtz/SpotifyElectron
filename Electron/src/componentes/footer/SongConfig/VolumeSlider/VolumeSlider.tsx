import { useState } from "react";
import Box from "@mui/material/Box";
import Slider from "@mui/material/Slider";
import styles from "./volumeSlider.module.css";


interface PropsVolumeSlider {
  changeVolume: (volume: number) => void
}


export default function VolumeSlider(props: PropsVolumeSlider) {

  const [isHovered, setIsHovered] = useState(false);
  const [previousVolume, setPreviousVolume] = useState<number>(50);
  const [currentValue, setcurrentValue] = useState<number>(50);
  const [muted, setmuted] = useState(false);
  const [displayUnmuted, setdisplayUnmuted] = useState('');
  const [displayHigh,setdisplayHigh] = useState(styles.displayMuted);
  const [displayMuted, setdisplayMuted] = useState(styles.displayMuted);

  const handleMouseEnter = () => {
    setIsHovered(true);
  };

  const handleMouseLeave = () => {
    setIsHovered(false);
  };


  const handleVolume = (event: Event, newValue: number | number[], activeThumb: number): void => {
    if (typeof (newValue) === "number") {
      setcurrentValue(newValue)
      setPreviousVolume(newValue)
      props.changeVolume(newValue)
      setmuted(false)
      if (newValue === 0) {
        setdisplayUnmuted(styles.displayMuted);
        setdisplayMuted('');
        setPreviousVolume(50);
        setcurrentValue(0);
        setmuted(true);
      }else if(newValue >= 75){
        setdisplayHigh('');
        setdisplayUnmuted(styles.displayMuted);
      }else {
        setdisplayHigh(styles.displayMuted);
        setdisplayMuted(styles.displayMuted);
        setdisplayUnmuted('');
      }
    }
  };

  const handleMute = (): void => {
    if (!muted) {
      setPreviousVolume(currentValue)
      setcurrentValue(0);
      props.changeVolume(0);
      setdisplayUnmuted(styles.displayMuted);
      setdisplayHigh(styles.displayMuted);
      setdisplayMuted('');
      setmuted(true);
    } else if (previousVolume !== undefined) {
      setcurrentValue(previousVolume);
      setdisplayMuted(styles.displayMuted);
      setmuted(false);
      props.changeVolume(previousVolume);
      if(previousVolume >= 75){
        setdisplayHigh('')
      }else{
        setdisplayUnmuted('')
      }
    }
  };

  return (
<<<<<<< HEAD
    <Box width="30%" paddingRight="2%" display="flex">
      <div className={`d-flex justify-content-center align-items-center pr-3 ${styles.mutedContainer}`} justify-content-center
=======
    <Box width="30%" padding="1.25%" display="flex">
      <div className={`d-flex justify-contennt-center align-items-center ${styles.wrapperVolumeAndSlider}`}
>>>>>>> 7f12692f
        >
        <span
          onMouseEnter={handleMouseEnter}
          onMouseLeave={handleMouseLeave}
          style={{
            color: isHovered ? "var(--pure-white)" : "var(--primary-white)",
          }}
          className={`${displayUnmuted}`}
          onClick={handleMute}>
          <i className={`fa-solid fa-volume-low fa-fw`} ></i>
        </span>

        <span
          onMouseEnter={handleMouseEnter}
          onMouseLeave={handleMouseLeave}
          style={{
            color: isHovered ? "var(--pure-white)" : "var(--primary-white)",
          }}
          className={`${displayHigh}`}
          onClick={handleMute}>
          <i className={`fa-solid fa-volume-high fa-fw`} ></i>
        </span>

        <span
          onMouseEnter={handleMouseEnter}
          onMouseLeave={handleMouseLeave}
          style={{
            color: isHovered ? "var(--pure-white)" : "var(--primary-white)",
          }}
          className={`${displayMuted}`}
          onClick={handleMute}>
          <i className={`fa-solid fa-volume-xmark`} ></i>
        </span>
      </div>
      <Slider
        style={{display:'flex',justifyContent:'center',alignItems:'center'}}
        size="small"
        min={0}
        max={100}
        step={1}
        defaultValue={50}
        aria-label="Small"
        valueLabelDisplay="off"
        onMouseEnter={handleMouseEnter}
        onMouseLeave={handleMouseLeave}
        onChange={handleVolume}
        value={currentValue}
        sx={{
          "& .MuiSlider-track": {
            backgroundColor: isHovered ? "var(--primary-green)" : "var(--primary-white)",
          },
          "& .MuiSlider-thumb": {
            backgroundColor: isHovered ? "var(--primary-green)" : "var(--primary-white)",
            "&:hover, &.Mui-focusVisible": {
              boxShadow: "0px 0px 0px 8px rgba(255, 255, 255, 0.16)",
            },
            "&:after": {
              width: 24,
              heigh: 24
            }
          },
          "& .MuiSlider-valueLabel": {
            color: "#fff",
          },
          "& .MuiSlider-rail": {
            backgroundColor: "rgba(255, 255, 255, 0.5)",
          },
        }}
      />
    </Box>
  );
}<|MERGE_RESOLUTION|>--- conflicted
+++ resolved
@@ -74,47 +74,40 @@
   };
 
   return (
-<<<<<<< HEAD
     <Box width="30%" paddingRight="2%" display="flex">
-      <div className={`d-flex justify-content-center align-items-center pr-3 ${styles.mutedContainer}`} justify-content-center
-=======
-    <Box width="30%" padding="1.25%" display="flex">
-      <div className={`d-flex justify-contennt-center align-items-center ${styles.wrapperVolumeAndSlider}`}
->>>>>>> 7f12692f
-        >
-        <span
+        <button
           onMouseEnter={handleMouseEnter}
           onMouseLeave={handleMouseLeave}
           style={{
             color: isHovered ? "var(--pure-white)" : "var(--primary-white)",
           }}
-          className={`${displayUnmuted}`}
+          className={`btn ${displayUnmuted} ${styles.buttonMargins}`}
           onClick={handleMute}>
           <i className={`fa-solid fa-volume-low fa-fw`} ></i>
-        </span>
+        </button>
 
-        <span
+        <button
           onMouseEnter={handleMouseEnter}
           onMouseLeave={handleMouseLeave}
           style={{
             color: isHovered ? "var(--pure-white)" : "var(--primary-white)",
           }}
-          className={`${displayHigh}`}
+          className={`btn ${displayHigh} ${styles.buttonMargins}`}
           onClick={handleMute}>
           <i className={`fa-solid fa-volume-high fa-fw`} ></i>
-        </span>
+        </button>
 
-        <span
+        <button
           onMouseEnter={handleMouseEnter}
           onMouseLeave={handleMouseLeave}
           style={{
             color: isHovered ? "var(--pure-white)" : "var(--primary-white)",
           }}
-          className={`${displayMuted}`}
+          className={`btn ${displayMuted} ${styles.buttonMargins}`}
           onClick={handleMute}>
           <i className={`fa-solid fa-volume-xmark`} ></i>
-        </span>
-      </div>
+        </button>
+
       <Slider
         style={{display:'flex',justifyContent:'center',alignItems:'center'}}
         size="small"
