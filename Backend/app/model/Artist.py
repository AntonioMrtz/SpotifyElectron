--- conflicted
+++ resolved
@@ -5,17 +5,4 @@
 
 @dataclass
 class Artist(User):
-<<<<<<< HEAD
-    uploaded_songs: List[str]
-=======
-    uploaded_songs: list[str]
-
-    def get_json(self) -> str:
-        user_json = super().get_json()
-        data = json.loads(user_json)
-
-        data["uploaded_songs"] = self.uploaded_songs
-
-        updated_json_str = json.dumps(data)
-        return updated_json_str
->>>>>>> b00fe412
+    uploaded_songs: list[str]