<<<<<<< HEAD
"""
Playlist collections provider
"""
=======
"""Provider class for supplying playlist collection connection with database"""
>>>>>>> 74f4331d

from motor.motor_asyncio import AsyncIOMotorCollection

from app.database.database_schema import DatabaseCollection
from app.database.DatabaseConnectionManager import DatabaseConnectionManager
from app.spotify_electron.playlist.playlist_schema import PlaylistDocument


def get_playlist_collection() -> AsyncIOMotorCollection[PlaylistDocument]:
    """Get playlist collection

    Returns:
        the playlist collection
    """
    return DatabaseConnectionManager.get_collection_connection(DatabaseCollection.PLAYLIST)<|MERGE_RESOLUTION|>--- conflicted
+++ resolved
@@ -1,10 +1,4 @@
-<<<<<<< HEAD
-"""
-Playlist collections provider
-"""
-=======
-"""Provider class for supplying playlist collection connection with database"""
->>>>>>> 74f4331d
+"""Playlist collections provider"""
 
 from motor.motor_asyncio import AsyncIOMotorCollection
 
