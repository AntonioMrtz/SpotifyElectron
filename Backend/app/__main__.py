from contextlib import asynccontextmanager

import uvicorn
from fastapi import FastAPI
from fastapi.middleware.cors import CORSMiddleware

from app.common.config_constants import APP, HOST, PORT
from app.common.PropertiesManager import PropertiesManager
from app.logging.logging_constants import LOGGING_MAIN
from app.logging.logging_schema import SpotifyElectronLogger
from app.middleware.CheckJwtAuthMiddleware import CheckJwtAuthMiddleware
from app.middleware.cors_middleware_config import (
    allow_credentials,
    allowed_headers,
    allowed_methods,
    allowed_origins,
    max_age,
)
<<<<<<< HEAD
from app.spotify_electron.genre import genre_controller
from app.spotify_electron.health import health_controller
from app.spotify_electron.login import login_controller
from app.spotify_electron.playlist import playlist_controller
from app.spotify_electron.search import search_controller
from app.spotify_electron.song import song_controller
from app.spotify_electron.user import user_controller
from app.spotify_electron.user.artist import artist_controller
=======
from app.routers import artistas, canciones, generos, health, login, playlists, search, usuarios
>>>>>>> fc2b4a72

main_logger = SpotifyElectronLogger(LOGGING_MAIN).getLogger()


@asynccontextmanager
async def lifespan_handler(app: FastAPI):
    """Handles the the startup and shutdown events of the app

    Parameters
    ----------
    app : FastAPI
        the app object that is going to be created

    """
    main_logger.info("Spotify Electron Backend Started")

<<<<<<< HEAD
    app.include_router(playlist_controller.router)
    app.include_router(song_controller.router)
    app.include_router(genre_controller.router)
    app.include_router(user_controller.router)
    app.include_router(artist_controller.router)
    app.include_router(login_controller.router)
    app.include_router(search_controller.router)
    app.include_router(health_controller.router)
=======
    app.include_router(playlists.router)
    app.include_router(canciones.router)
    app.include_router(generos.router)
    app.include_router(usuarios.router)
    app.include_router(artistas.router)
    app.include_router(login.router)
    app.include_router(search.router)
    app.include_router(health.router)
>>>>>>> fc2b4a72
    yield
    main_logger.info("Spotify Electron Backend Stopped")


app = FastAPI(
    title="SpotifyElectronAPI",
    description="API created with FastAPI Python to serve \
        as backend for Spotify Electron music streaming Desktop App",
    version="1.0.0",
    lifespan=lifespan_handler,
)

app.add_middleware(
    CORSMiddleware,
    allow_origins=allowed_origins,
    allow_credentials=allow_credentials,
    allow_methods=allowed_methods,
    max_age=max_age,
    allow_headers=allowed_headers,
)
app.add_middleware(CheckJwtAuthMiddleware)


if __name__ == "__main__":
    uvicorn.run(
        app=PropertiesManager.__getattribute__(APP),
        host=PropertiesManager.__getattribute__(HOST),
        port=int(PropertiesManager.__getattribute__(PORT)),
        reload=PropertiesManager.is_development_enviroment(),
    )<|MERGE_RESOLUTION|>--- conflicted
+++ resolved
@@ -16,18 +16,7 @@
     allowed_origins,
     max_age,
 )
-<<<<<<< HEAD
-from app.spotify_electron.genre import genre_controller
-from app.spotify_electron.health import health_controller
-from app.spotify_electron.login import login_controller
-from app.spotify_electron.playlist import playlist_controller
-from app.spotify_electron.search import search_controller
-from app.spotify_electron.song import song_controller
-from app.spotify_electron.user import user_controller
-from app.spotify_electron.user.artist import artist_controller
-=======
 from app.routers import artistas, canciones, generos, health, login, playlists, search, usuarios
->>>>>>> fc2b4a72
 
 main_logger = SpotifyElectronLogger(LOGGING_MAIN).getLogger()
 
@@ -44,16 +33,6 @@
     """
     main_logger.info("Spotify Electron Backend Started")
 
-<<<<<<< HEAD
-    app.include_router(playlist_controller.router)
-    app.include_router(song_controller.router)
-    app.include_router(genre_controller.router)
-    app.include_router(user_controller.router)
-    app.include_router(artist_controller.router)
-    app.include_router(login_controller.router)
-    app.include_router(search_controller.router)
-    app.include_router(health_controller.router)
-=======
     app.include_router(playlists.router)
     app.include_router(canciones.router)
     app.include_router(generos.router)
@@ -62,7 +41,6 @@
     app.include_router(login.router)
     app.include_router(search.router)
     app.include_router(health.router)
->>>>>>> fc2b4a72
     yield
     main_logger.info("Spotify Electron Backend Stopped")
 
