--- conflicted
+++ resolved
@@ -23,11 +23,7 @@
 
       - name: Install dependencies
         working-directory: Backend
-<<<<<<< HEAD
-        run: pip install -r requirements.txt && pip install -r requirements-test.txt
-=======
         run: pip install -r requirements.txt && pip install -r requirements_test.txt
->>>>>>> 485b0a5f
 
       - name: Run tests
         working-directory: Backend/src
