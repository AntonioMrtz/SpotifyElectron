.principal {
  padding: 8% 0% 0% 2%;
}

<<<<<<< HEAD
.columnOfGenres {

=======
.columnOfGeneros {
>>>>>>> 86bfed47
  padding-left: 0.5% !important;
  margin-top: 1%;
  margin-bottom: 1.5%;
}

.columnTitle {
  color: var(--pure-white);
  padding-bottom: 1%;
}

.cardContainer {
  flex-wrap: wrap;
}

.searchBarWrapper {
  background-color: var(--hover-white);
  border: none;
  border-radius: 900px;
  height: 40px;
  width: 30svw;
  margin-left: var(--bs-gutter-x, 0.75rem);
  align-items: center;
  color: var(--pure-white);
  padding-left: 14px;
}

.searchBarWrapper:hover {
  -webkit-box-shadow: 0 0 0 1px #fff;
  box-shadow: 0 0 0 1px #fff;
}

.inputSearchBar {
  background-color: transparent;
  border: none;
  padding: 0 !important;
  width: 100%;
  color: var(--pure-white);
}

.searchBarWrapper:focus-within {
  -webkit-box-shadow: 0 0 0 2px #fff;
  box-shadow: 0 0 0 2px #fff;
}

.inputSearchBar:focus-visible {
  outline: none !important;
}<|MERGE_RESOLUTION|>--- conflicted
+++ resolved
@@ -2,12 +2,7 @@
   padding: 8% 0% 0% 2%;
 }
 
-<<<<<<< HEAD
 .columnOfGenres {
-
-=======
-.columnOfGeneros {
->>>>>>> 86bfed47
   padding-left: 0.5% !important;
   margin-top: 1%;
   margin-bottom: 1.5%;
