from datetime import datetime
from database.Database import Database
import services.song_service as song_service
import services.dto_service as dto_service
from model.Playlist import Playlist
from model.Song import Song
from fastapi import HTTPException
from services.utils import checkValidParameterString

playlistCollection = Database().connection["playlist"]


def get_playlist(name: str) -> Playlist:
    """ Returns a Playlist with his songs"

    Parameters
    ----------
        name (str): Playlists's name

    Raises
    -------
        400 : Bad Request
        404 : Playlist not found

    Returns
    -------
        Playlist object
    """

    if not checkValidParameterString(name):
        raise HTTPException(status_code=400, detail="Parámetros no válidos")

    playlist_data = playlistCollection.find_one({'name': name})

    if playlist_data is None:
        raise HTTPException(
            status_code=404, detail="La playlist con ese nombre no existe")

    playlist_songs = []

    [playlist_songs.append(song_service.get_song(song_name))
     for song_name in playlist_data["song_names"]]

    # [print(song.name) for song in playlist_songs]

<<<<<<< HEAD
    date =  playlist_data["upload_date"][:-1]

    playlist = Playlist(name, playlist_data["photo"],playlist_data["description"],date,playlist_songs )
=======
    playlist = Playlist(
        name, playlist_data["photo"], playlist_data["description"], playlist_songs)
>>>>>>> 75cd064d

    return playlist


def create_playlist(name: str, photo: str, description: str, song_names: list) -> None:
    """ Create a playlist with name, url of thumbnail and list of song names

    Parameters
    ----------
        name (str): Playlists's name
        photo (str): Url of playlist thumbnail
        song_names (list<str>): List of song names of the playlist
        description (str): Playlists's description

    Raises
    -------
        400 : Bad Request

    Returns
    -------
    """
    fecha_actual = datetime.now()
    fecha_iso8601 = fecha_actual.strftime('%Y-%m-%dT%H:%M:%S.%fZ')

    if not checkValidParameterString(name):
        raise HTTPException(status_code=400, detail="Parámetros no válidos")

    songs = song_service.get_songs(song_names)
    result_playlist_exists = playlistCollection.find_one({'name': name})

    if result_playlist_exists:
        raise HTTPException(status_code=400, detail="La playlist ya existe")

    result = playlistCollection.insert_one(
<<<<<<< HEAD
        {'name': name, 'photo': photo if 'http' in photo else '', 'upload_date':fecha_iso8601,'description': description, 'song_names': song_names})
=======
        {'name': name, 'photo': photo if 'http' in photo else '', 'description': description, 'song_names': song_names})
>>>>>>> 75cd064d

    return True if result.acknowledged else False


def update_playlist(name: str, nuevo_nombre: str, photo: str, description: str, song_names: list) -> None:
    """ Updates a playlist with name, url of thumbnail and list of song names [ duplicates wont be added ]

    Parameters
    ----------
        name (str): Playlists's name
        nuevo_nombre (str) : New Playlist's name, if empty name is not being updated
        photo (str): Url of playlist thumbnail
        song_names (list<str>): List of song names of the playlist
        description (str): Playlists's description

    Raises
    -------
        400 : Bad Request
        404 : Playlist Not Found

    Returns
    -------
    """

    if not checkValidParameterString(name):
        raise HTTPException(status_code=400, detail="Parámetros no válidos")

    result_playlist_exists = playlistCollection.find_one({'name': name})

    if not result_playlist_exists:
        raise HTTPException(status_code=404, detail="La playlist no existe")

    if checkValidParameterString(nuevo_nombre):
        new_name = nuevo_nombre
        playlistCollection.update_one({'name': name}, {
            "$set": {'name': new_name, 'description': description, 'photo': photo if 'http' in photo else '', 'song_names': list(set(song_names))}})

    else:

        playlistCollection.update_one({'name': name}, {
            "$set": {'name': name, 'description': description, 'photo': photo if 'http' in photo else '', 'song_names': list(set(song_names))}})


def delete_playlist(name: str) -> None:
    """ Deletes a playlist by name

    Parameters
    ----------
        name (str): Playlists's name

    Raises
    -------
        400 : Bad Request
        404 : Playlist Not Found

    Returns
    -------
    """

    if not checkValidParameterString(name):
        raise HTTPException(status_code=400, detail="Parámetros no válidos")

    result = playlistCollection.delete_one({'name': name})
    if result.deleted_count == 0:
        raise HTTPException(status_code=404, detail="La playlist no existe")


def get_all_playlist() -> list:
    """ Returns all playlists in a DTO object"

    Parameters
    ----------

    Raises
    -------

    Returns
    -------
        List<PlaylistDTO>
    """

    playlists: list = []
    playlists_files = playlistCollection.find()

    for playlist_file in playlists_files:
        playlists.append(dto_service.get_playlist(playlist_file["name"]))

    return playlists<|MERGE_RESOLUTION|>--- conflicted
+++ resolved
@@ -43,14 +43,9 @@
 
     # [print(song.name) for song in playlist_songs]
 
-<<<<<<< HEAD
     date =  playlist_data["upload_date"][:-1]
 
     playlist = Playlist(name, playlist_data["photo"],playlist_data["description"],date,playlist_songs )
-=======
-    playlist = Playlist(
-        name, playlist_data["photo"], playlist_data["description"], playlist_songs)
->>>>>>> 75cd064d
 
     return playlist
 
@@ -85,11 +80,7 @@
         raise HTTPException(status_code=400, detail="La playlist ya existe")
 
     result = playlistCollection.insert_one(
-<<<<<<< HEAD
         {'name': name, 'photo': photo if 'http' in photo else '', 'upload_date':fecha_iso8601,'description': description, 'song_names': song_names})
-=======
-        {'name': name, 'photo': photo if 'http' in photo else '', 'description': description, 'song_names': song_names})
->>>>>>> 75cd064d
 
     return True if result.acknowledged else False
 
