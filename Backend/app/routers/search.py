<<<<<<< HEAD
import app.services.http_encode_service as http_encode_service
import app.services.search_service as search_service
from app.exceptions.services_exceptions import BadParameterException
=======
import json

>>>>>>> b00fe412
from fastapi import APIRouter
from fastapi.responses import Response
from starlette.status import HTTP_400_BAD_REQUEST

import app.services.search_service as search_service

router = APIRouter(
    prefix="/search",
    tags=["search"],
)


@router.get("/", tags=["search"])
def get_search_nombre(nombre: str) -> Response:
    """Search for items that partially match name

    Args:
        nombre (str): name to matcg

    Returns:
        Response: the response including a json with all the items
    """
    try:

        items = search_service.search_by_name(name=nombre)
        items_json = http_encode_service.get_json(items)

        return Response(items_json, media_type="application/json", status_code=200)

    except BadParameterException:
        return Response(
            status_code=HTTP_400_BAD_REQUEST,
        )<|MERGE_RESOLUTION|>--- conflicted
+++ resolved
@@ -1,16 +1,10 @@
-<<<<<<< HEAD
-import app.services.http_encode_service as http_encode_service
-import app.services.search_service as search_service
-from app.exceptions.services_exceptions import BadParameterException
-=======
-import json
-
->>>>>>> b00fe412
 from fastapi import APIRouter
 from fastapi.responses import Response
 from starlette.status import HTTP_400_BAD_REQUEST
 
+import app.services.http_encode_service as http_encode_service
 import app.services.search_service as search_service
+from app.exceptions.services_exceptions import BadParameterException
 
 router = APIRouter(
     prefix="/search",
@@ -29,7 +23,6 @@
         Response: the response including a json with all the items
     """
     try:
-
         items = search_service.search_by_name(name=nombre)
         items_json = http_encode_service.get_json(items)
 
