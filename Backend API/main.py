from fastapi import FastAPI, UploadFile, status
import services.song_service as song_service
import services.playlist_service as playlist_service
import services.dto_service as dto_service
from fastapi.responses import Response
import json
from model.Genre import Genre
from fastapi.middleware.cors import CORSMiddleware
from typing import Optional



app = FastAPI(title="SpotifyElectronAPI",
              description="API created with FastAPI Python to serve as backend for SpotifyElectron App",
              version="0.0.1"

              )
""" Cors disabled """
app.add_middleware(
    CORSMiddleware,
    allow_origins=["*"],
    allow_credentials=True,
    allow_methods=["POST", "GET", "PUT", "DELETE"],
  		allow_headers=["*"],
    max_age=3600,
)

#* CANCIONES


@app.get("/canciones/{nombre}")
def get_cancion(nombre: str) -> Response:
    """ Devuelve la canción con nombre "nombre"

    Parameters
    ----------
        nombre (str): Nombre de la canción

    Returns
    -------
        Response 200 OK

    Raises
    -------
        Bad Request 400: "nombre" es vacío o nulo
        Not Found 404: No existe una canción con el nombre "nombre"
    """

    song = song_service.get_song(nombre)
    song_json = song.get_json()

    return Response(song_json, media_type="application/json", status_code=200)


@app.post("/canciones/")
async def post_cancion(nombre: str, artista: str, genero: Genre, foto: str, file: UploadFile) -> Response:
    """ Registra la canción con los parámetros "nombre","artista" y "género"

    Parameters
    ----------
        nombre (str): Nombre de la canción
        artista (str): Artista de la canción
        genero (Genre): Género musical de la canción
        foto (url): Género musical de la canción


    Returns
    -------
        Response 201 Created

    Raises
    -------
        Bad Request 400: Parámetros introducidos no són válidos o vacíos
    """

    readFile = await file.read()
    await song_service.create_song(nombre, artista, genero, foto, readFile)
    return Response(None, 201)


@app.get("/canciones/")
def get_canciones() -> Response:
    """ Devuelve todas las canciones

    Parameters
    ----------

    Returns
    -------
        Response 200 OK

    Raises
    -------
    """

    songs = song_service.get_all_songs()

    songs_list = []
    [songs_list.append(song.get_json()) for song in songs]

    songs_dict = {}

    songs_dict["songs"] = songs_list
    songs_json = json.dumps(songs_dict)

    return Response(songs_json, media_type="application/json", status_code=200)

#* PLAYLISTS


@app.get("/playlists/{nombre}")
def get_playlist(nombre: str) -> Response:
    """ Devuelve la playlist con nombre "nombre"

    Parameters
    ----------
        nombre (str): Nombre de la playlist

    Returns
    -------
        Response 200 OK

    Raises
    -------
        Bad Request 400: "nombre" es vacío o nulo
        Not Found 404: No existe una playlist con el nombre "nombre"
    """

    playlist = playlist_service.get_playlist(nombre)

    playlist_json = playlist.get_json()

    return Response(playlist_json, media_type="application/json", status_code=200)


@app.post("/playlists/")
def post_playlist(nombre: str, foto: str,description: str,nombres_canciones: list,) -> Response:
    """ Registra la playlist con los parámetros "nombre" y "artista"

    Parameters
    ----------
        nombre (str): Nombre de la playlist
        foto (url): Género musical de la canción
        description (str): Descripcion de la playlist
        nombres_canciones (list) : nombres de las canciones



    Returns
    -------
        Response 201 Created

    Raises
    -------
        Bad Request 400: Parámetros introducidos no són válidos o vacíos
    """

    result = playlist_service.create_playlist(nombre, foto,description, nombres_canciones)
    return Response(None, 201)


@app.put("/playlists/{nombre}")
<<<<<<< HEAD
def update_playlist(nombre: str,nombres_canciones: list, foto: str,nuevo_nombre : Optional[str] = None ) -> Response:
=======
def update_playlist(nombre: str,description:str ,nombres_canciones: list, foto: str) -> Response:
>>>>>>> f104d9ae
    """ Actualiza los parámetros de la playlist con nombre "nombre" , las canciones repetidas son serán añadidas

    Parameters
    ----------
        nombre (str): Nombre de la playlist
        nombres_canciones (list) : Lista con las canciones de la playlist
        foto (str) : url de la foto miniatura de la playlist
        nuevo_nombre : (str Opcional [Valor por defecto = None]) : Nuevo nombre de la playlist, si es vacío no se actualiza

    Returns
    -------
        Response 204 No content

    Raises
    -------
        Bad Request 400: Parámetros introducidos no són válidos o vacíos
        Not Found 404: No existe una playlist con el nombre "nombre"
    """

<<<<<<< HEAD
    playlist_service.update_playlist(nombre,nuevo_nombre, foto, nombres_canciones)
=======
    playlist_service.update_playlist(nombre,foto,description,nombres_canciones)
>>>>>>> f104d9ae
    return Response(None, 204)


@app.delete("/playlists/{nombre}")
def delete_playlist(nombre: str) -> Response:
    """ Elimina una playlist con nombre "nombre"

    Parameters
    ----------
        nombre (str): Nombre de la playlist

    Returns
    -------
        Response 202 Accepted

    Raises
    -------
        Bad Request 400: Parámetros introducidos no són válidos o vacíos
        Not Found 404: No existe una playlist con el nombre "nombre"
    """

    playlist_service.delete_playlist(nombre)
    return Response(None, 202)


@app.get("/playlists/")
def get_playlists() -> Response:
    """ Devuelve todas las playlists [ SOLO nombres canciones , no el archivo de audio ]

    Parameters
    ----------

    Returns
    -------
        Response 200 OK

    Raises
    -------
    """

    playlists = playlist_service.get_all_playlist()

    playlist_list = []
    [playlist_list.append(playlist.get_json()) for playlist in playlists]

    playlist_dict = {}

    playlist_dict["playlists"] = playlist_list
    playlist_json = json.dumps(playlist_dict)

    return Response(playlist_json, media_type="application/json", status_code=200)


#* DTO
""" Objects with only the data the user needs to visualize """


@app.get("/canciones/dto/{nombre}")
def get_cancion_dto(nombre: str) -> Response:
    """ Devuelve la canción con nombre "nombre" con los dato necesarios para previsualizacion sin carga el contenido de la canción

    Parameters
    ----------
        nombre (str): Nombre de la canción

    Returns
    -------
        Response 200 OK

    Raises
    -------
        Bad Request 400: "nombre" es vacío o nulo
        Not Found 404: No existe una canción con el nombre "nombre"
    """

    song = dto_service.get_song(nombre)
    song_json = song.get_json()

    return Response(song_json, media_type="application/json", status_code=200)


@app.get("/playlists/dto/{nombre}")
def get_playlist_dto(nombre: str) -> Response:
    """ Devuelve la playlist con nombre "nombre" con los datos necesarios para previsualización , sin el contenido de las canciones

    Parameters
    ----------
        nombre (str): Nombre de la playlist

    Returns
    -------
        Response 200 OK

    Raises
    -------
        Bad Request 400: "nombre" es vacío o nulo
        Not Found 404: No existe una playlist con el nombre "nombre"
    """

    playlist = dto_service.get_playlist(nombre)
    playlist_json = playlist.get_json()

    return Response(playlist_json, media_type="application/json", status_code=200)


@app.get("/generos/")
def get_generos() -> Response:
    """ Devuelve el enumerado Género

    Parameters
    ----------

    Returns
    -------
        Response 200 OK

    Raises
    -------
    """
    genres = song_service.get_genres()

    return Response(genres, media_type="application/json", status_code=200)<|MERGE_RESOLUTION|>--- conflicted
+++ resolved
@@ -160,11 +160,8 @@
 
 
 @app.put("/playlists/{nombre}")
-<<<<<<< HEAD
-def update_playlist(nombre: str,nombres_canciones: list, foto: str,nuevo_nombre : Optional[str] = None ) -> Response:
-=======
-def update_playlist(nombre: str,description:str ,nombres_canciones: list, foto: str) -> Response:
->>>>>>> f104d9ae
+def update_playlist(nombre: str, foto: str,descripcion:str,nombres_canciones: list,nuevo_nombre : Optional[str] = None ) -> Response:
+
     """ Actualiza los parámetros de la playlist con nombre "nombre" , las canciones repetidas son serán añadidas
 
     Parameters
@@ -172,7 +169,8 @@
         nombre (str): Nombre de la playlist
         nombres_canciones (list) : Lista con las canciones de la playlist
         foto (str) : url de la foto miniatura de la playlist
-        nuevo_nombre : (str Opcional [Valor por defecto = None]) : Nuevo nombre de la playlist, si es vacío no se actualiza
+        nuevo_nombre (str Opcional [Valor por defecto = None]) : Nuevo nombre de la playlist, si es vacío no se actualiza
+        descripcion (str) : descripción de la playlist
 
     Returns
     -------
@@ -184,11 +182,7 @@
         Not Found 404: No existe una playlist con el nombre "nombre"
     """
 
-<<<<<<< HEAD
-    playlist_service.update_playlist(nombre,nuevo_nombre, foto, nombres_canciones)
-=======
-    playlist_service.update_playlist(nombre,foto,description,nombres_canciones)
->>>>>>> f104d9ae
+    playlist_service.update_playlist(nombre,nuevo_nombre, foto,description,nombres_canciones)
     return Response(None, 204)
 
 
