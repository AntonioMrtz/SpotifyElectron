--- conflicted
+++ resolved
@@ -52,11 +52,7 @@
     """Get UserDAO from document by extracting all required fields.
 
     Args:
-<<<<<<< HEAD
-        document (UserDocument): The user document.
-=======
         document: The user document.
->>>>>>> 74f4331d
 
     Returns:
         A fully populated UserDAO object.
