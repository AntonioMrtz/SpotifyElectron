--- conflicted
+++ resolved
@@ -1,24 +1,13 @@
-<<<<<<< HEAD
-from typing import Annotated, Optional, Union
-=======
-import json
 from typing import Annotated
 
 from fastapi import APIRouter, Header, HTTPException, UploadFile
-from fastapi.encoders import jsonable_encoder
 from fastapi.responses import Response
->>>>>>> b00fe412
 
 import app.services.dto_service as dto_service
 import app.services.http_encode_service as http_encode_service
 import app.services.security_service as security_service
 from app.model.Genre import Genre
 from app.services.song_services.song_service_provider import get_song_service
-<<<<<<< HEAD
-from fastapi import APIRouter, Header, HTTPException, UploadFile
-from fastapi.responses import Response
-=======
->>>>>>> b00fe412
 
 router = APIRouter(
     prefix="/canciones",
@@ -162,17 +151,10 @@
 @router.put("/{nombre}")
 def update_song(
     nombre: str,
-<<<<<<< HEAD
-    foto: Optional[str] = None,
-    genre: Optional[Genre] = None,
-    nuevo_nombre: Optional[str] = None,
-    authorization: Annotated[Union[str, None], Header()] = None,
-=======
-    foto: str = None,
-    genre: Genre = None,
-    nuevo_nombre: str = None,
+    foto: str | None = None,
+    genre: Genre | None = None,
+    nuevo_nombre: str | None = None,
     authorization: Annotated[str | None, Header()] = None,
->>>>>>> b00fe412
 ) -> Response:
     """Actualiza los parámetros de la cancion con nombre "nombre"
 
