--- conflicted
+++ resolved
@@ -2,7 +2,6 @@
 import styles from "./homeCss.module.css";
 
 export default function Home() {
-<<<<<<< HEAD
 
 
     return (
@@ -22,25 +21,4 @@
 
     );
 
-
-=======
-    return (
-
-
-
-
-        <div className={`container-fluid ${styles.clase}`}>hola</div>
-
-
-
-
-
-
-
-    )
-    
-    
-    
-    
->>>>>>> 7dfdf1be
 }