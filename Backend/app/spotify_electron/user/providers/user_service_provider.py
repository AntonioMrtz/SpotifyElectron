--- conflicted
+++ resolved
@@ -1,10 +1,4 @@
-<<<<<<< HEAD
-"""
-User service provider
-"""
-=======
-"""Provider class for supplying service depending on associated user type"""
->>>>>>> 74f4331d
+"""User service provider"""
 
 from typing import Annotated, Any
 
