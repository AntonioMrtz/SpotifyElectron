import src.services.security_service as security_service
from fastapi import Request, Response
<<<<<<< HEAD
=======
from src.services.security_service import check_jwt_is_valid
>>>>>>> 0a1fc62e
from starlette.middleware.base import BaseHTTPMiddleware


class CheckJwtAuth(BaseHTTPMiddleware):
    bypass_urls = {
        "GET": [
            "/usuarios/whoami",
            "/usuarios/whoami/",
            "/docs",
            "/docs/",
            "/openapi.json",
        ],
        "POST": [
            "/usuarios/",
            "/usuarios",
            "/login/",
            "/login",
            "/artistas/",
            "/artistas",
        ],
    }

    bypass_methods = ["DELETE"]

    def bypass_request(self, request: Request):
        """print(request.method)
        print(request.url.path)
        print(request.headers)"""
        """ print(f"COOKIES = \n {request.cookies}")
        print(f"HEADERS = \n {request.headers}") """

        if request.method in self.bypass_methods:
            return True
        elif (
            request.method in self.bypass_urls.keys()
            and request.url.path in self.bypass_urls[request.method]
        ):
            return True
        else:
            return False

    async def dispatch(self, request: Request, call_next):
        """response = await call_next(request)
        return response"""
        try:
            if self.bypass_request(request):
                response = await call_next(request)
                return response

            jwt = request.headers["authorization"]
            if security_service.check_jwt_is_valid(jwt):
                response = await call_next(request)
                return response
            else:
                return Response(content="Credenciales inválidos", status_code=401)

        except:
            return Response(content="Credenciales inválidos", status_code=401)<|MERGE_RESOLUTION|>--- conflicted
+++ resolved
@@ -1,9 +1,5 @@
 import src.services.security_service as security_service
 from fastapi import Request, Response
-<<<<<<< HEAD
-=======
-from src.services.security_service import check_jwt_is_valid
->>>>>>> 0a1fc62e
 from starlette.middleware.base import BaseHTTPMiddleware
 
 
@@ -29,7 +25,9 @@
     bypass_methods = ["DELETE"]
 
     def bypass_request(self, request: Request):
-        """print(request.method)
+        """
+        TODO clean
+        print(request.method)
         print(request.url.path)
         print(request.headers)"""
         """ print(f"COOKIES = \n {request.cookies}")
