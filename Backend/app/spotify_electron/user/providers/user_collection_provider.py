--- conflicted
+++ resolved
@@ -1,11 +1,4 @@
-<<<<<<< HEAD
-"""
-User collections provider
-=======
-"""Provider class for supplying user collection connection with database depending on the \
-    architecture on the associated user type
->>>>>>> 74f4331d
-"""
+"""User collections provider"""
 
 from motor.motor_asyncio import AsyncIOMotorCollection
 
