name: Backend Tests

on:
  pull_request:
    branches:
      - 'master'
      - 'master-*'
jobs:

  run_tests:
    runs-on: ubuntu-22.04
    steps:
      - name: Checkout code
        uses: actions/checkout@v4

      - name: Set up Python 3.10
        uses: actions/setup-python@v3
        with:
          python-version: "3.10"
          architecture: "x64"
        env:
          AGENT_TOOLSDIRECTORY: /opt/hostedtoolcache

      - name: Install dependencies
<<<<<<< HEAD
        working-directory: Backend API # Change to your backend API directory path
        run: pip install -r requirements.txt && pip install -r requirements_test.txt
=======
        working-directory: Backend
        run: pip install -r requirements.txt && pip install -r requirements-test.txt
>>>>>>> 5c9c76fe

      - name: Run tests
        working-directory: Backend/src
        run: python -m pytest -s
        env:
          MONGO_URI : ${{ secrets.MONGO_URI }}
          SECRET_KEY_SIGN : ${{ secrets.SECRET_KEY_SIGN }}
          DISTRIBUTION_ID : ${{ secrets.DISTRIBUTION_ID }}
          LAMBDA_URL : ${{ secrets.LAMBDA_URL }}


      - name: Fail workflow on test failure
        if: ${{ failure() }}
        run: exit 1
<|MERGE_RESOLUTION|>--- conflicted
+++ resolved
@@ -22,13 +22,8 @@
           AGENT_TOOLSDIRECTORY: /opt/hostedtoolcache
 
       - name: Install dependencies
-<<<<<<< HEAD
-        working-directory: Backend API # Change to your backend API directory path
-        run: pip install -r requirements.txt && pip install -r requirements_test.txt
-=======
         working-directory: Backend
         run: pip install -r requirements.txt && pip install -r requirements-test.txt
->>>>>>> 5c9c76fe
 
       - name: Run tests
         working-directory: Backend/src
