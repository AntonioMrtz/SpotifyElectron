--- conflicted
+++ resolved
@@ -4,13 +4,9 @@
 import styles from "./volumeSlider.module.css";
 
 
-<<<<<<< HEAD
-interface PropsVolumeSlider {
-  changeVolume: (volume: number) => void
-=======
+
 interface PropsVolumeSlider{
   changeVolume : (volume:number) => void
->>>>>>> aab82831
 }
 
 
@@ -80,7 +76,6 @@
 
   return (
     <Box width="30%" paddingRight="2%" display="flex">
-<<<<<<< HEAD
         <button
           onMouseEnter={handleMouseEnter}
           onMouseLeave={handleMouseLeave}
@@ -116,20 +111,6 @@
 
       <Slider
         style={{display:'flex',justifyContent:'center',alignItems:'center'}}
-=======
-      <button
-        onMouseEnter={handleMouseEnter}
-        onMouseLeave={handleMouseLeave}
-        style={{
-            color: isHovered ? "var(--pure-white)" : "var(--primary-white)",
-        }}
-        className={`btn ${styles.buttonSpeaker}`}
-        onClick={handleMute}
-      >
-        <i className={`fa-solid fa-volume-low fa-fw`} ></i>
-      </button>
-      <Slider
->>>>>>> aab82831
         size="small"
         min={0}
         max={100}
