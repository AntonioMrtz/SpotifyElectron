"""BaseUser schema"""

from dataclasses import dataclass
from typing import TypedDict

from app.exceptions.base_exceptions_schema import SpotifyElectronError


class BaseUserDocument(TypedDict):
    """Represents user data in the persistence layer"""

    name: str
    photo: str
    register_date: str
    password: bytes


@dataclass
class BaseUserDAO:
    """Represents user data in the internal processing layer"""

    name: str
    photo: str
    register_date: str
    password: bytes


@dataclass
class BaseUserDTO:
    """Represents base user data in the endpoints transfer layer"""

    name: str
    photo: str
    register_date: str


def get_base_user_dao_from_document(document: BaseUserDocument) -> BaseUserDAO:
    """Get BaseUserDAO from document

    Args:
    ----
<<<<<<< HEAD
        document (BaseUserDocument): BaseUser document
=======
        document: BaseUser document
>>>>>>> 74f4331d

    Returns:
    -------
        BaseUserDAO Object
    """
    return BaseUserDAO(
        name=document["name"],
        photo=document["photo"],
        register_date=document["register_date"][:-1],
        password=document["password"],
    )


def get_base_user_dto_from_dao(user_dao: BaseUserDAO) -> BaseUserDTO:
    """Get BaseUserDTO from BaseUserDAO

    Args:
    ----
        user_dao: BaseUserDAO object

    Returns:
    -------
        BaseUserDTO object
    """
    return BaseUserDTO(
        name=user_dao.name,
        photo=user_dao.photo,
        register_date=user_dao.register_date,
    )


class BaseUserRepositoryError(SpotifyElectronError):
    """Base Repository Unexpected error"""

    ERROR = "Error accessing User Repository"

    def __init__(self, error: str = ERROR):
        super().__init__(error)


class BaseUserNotFoundError(SpotifyElectronError):
    """User not found"""

    ERROR = "User not found"

    def __init__(self, error: str = ERROR):
        super().__init__(error)


class BaseUserBadNameError(SpotifyElectronError):
    """Bad namefor user"""

    ERROR = "Bad parameters provided for User"

    def __init__(self, error: str = ERROR):
        super().__init__(error)


class BaseUserAlreadyExistsError(SpotifyElectronError):
    """Exception raised when user already exists"""

    ERROR = "User already exists"

    def __init__(self, error: str = ERROR):
        super().__init__(error)


class BaseUserDeleteError(SpotifyElectronError):
    """Exception raised when there is an error deleting a user"""

    ERROR = "Error deleting user"

    def __init__(self, error: str = ERROR):
        super().__init__(error)


class BaseUserCreateError(SpotifyElectronError):
    """Exception raised when there is an error inserting a user"""

    ERROR = "Error inserting user"

    def __init__(self, error: str = ERROR):
        super().__init__(error)


class BaseUserUpdateError(SpotifyElectronError):
    """Exception raised when there is an error updating a user"""

    ERROR = "Error updating user"

    def __init__(self, error: str = ERROR):
        super().__init__(error)


class BaseUserGetPasswordError(SpotifyElectronError):
    """Exception raised when there is an error getting user password"""

    ERROR = "Error getting user password"

    def __init__(self, error: str = ERROR):
        super().__init__(error)


class BaseUserServiceError(SpotifyElectronError):
    """Exception raised when there is an unexpected error in user service"""

    ERROR = "Error accessing base user Service"

    def __init__(self, error: str = ERROR):
        super().__init__(error)


class BaseUserBadParametersError(SpotifyElectronError):
    """Exception raised when bad parameters are provided for a user"""

    ERROR = "Bad parameters provided for user"

    def __init__(self, error: str = ERROR):
        super().__init__(error)<|MERGE_RESOLUTION|>--- conflicted
+++ resolved
@@ -39,11 +39,7 @@
 
     Args:
     ----
-<<<<<<< HEAD
-        document (BaseUserDocument): BaseUser document
-=======
         document: BaseUser document
->>>>>>> 74f4331d
 
     Returns:
     -------
