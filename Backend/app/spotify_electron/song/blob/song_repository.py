"""Song repository for managing persisted data. These are stored using GridFS, \
    a MongoDB fylesystem for storing BLOB files and its metadata.\
    See https://www.mongodb.com/docs/manual/core/gridfs/

Song files are stored as BLOBs in a separated collection from the metadata
When the song file is not needed, and only the metadata is required use base song services
"""

from motor.motor_asyncio import AsyncIOMotorGridOut

import app.spotify_electron.song.blob.providers.song_collection_provider as provider
from app.logging.logging_constants import LOGGING_SONG_BLOB_REPOSITORY
from app.logging.logging_schema import SpotifyElectronLogger
from app.spotify_electron.genre.genre_schema import Genre
from app.spotify_electron.song.base_song_schema import (
    SongCreateError,
    SongNotFoundError,
    SongRepositoryError,
)
from app.spotify_electron.song.blob.song_schema import (
    SongDAO,
    SongDataNotFoundError,
    SongMetadataDocument,
    get_song_dao_from_document,
)
from app.spotify_electron.song.blob.validations.song_repository_validations import (
    validate_song_data_exists,
)
from app.spotify_electron.song.blob.validations.song_service_validations import (
    validate_song_create,
)
from app.spotify_electron.song.validations.base_song_repository_validations import (
    validate_song_exists,
)

song_repository_logger = SpotifyElectronLogger(LOGGING_SONG_BLOB_REPOSITORY).get_logger()


async def get_song(name: str) -> SongDAO:
    """Get song from database

    Args:
        name: song name

    Raises:
        SongNotFoundError: found
        SongRepositoryError: unexpected error getting song

    Returns:
        the song
    """
    try:
        metadata_collection = provider.get_blob_song_collection()
        song_metadata = await metadata_collection.find_one({"filename": name})

        validate_song_exists(song_metadata)

        assert song_metadata

        song_dao = get_song_dao_from_document(
            song_name=name,
            document=song_metadata["metadata"],
        )

    except SongNotFoundError as exception:
        song_repository_logger.exception(f"Song not found: {name}")
        raise SongNotFoundError from exception
    except Exception as exception:
        song_repository_logger.exception(f"Error getting Song {name} from database")
        raise SongRepositoryError from exception
    else:
        song_repository_logger.info(f"Get Song by name returned {song_dao}")
        return song_dao


async def create_song(  # noqa: PLR0917
    name: str, artist: str, seconds_duration: int, genre: Genre, photo: str, file: bytes
) -> None:
    """Creates song

    Args:
<<<<<<< HEAD
        name (str): song name
        artist (str): artist name
        seconds_duration (int): song duration on seconds
        genre (Genre): song genre
        photo (str): song photo
        file (bytes): song data
=======
        name: song name
        artist: song artist
        duration: song duration in seconds
        genre: song genre
        photo: song photo
        file: song content
>>>>>>> 74f4331d

    Raises:
        SongRepositoryError: creating song
    """
    try:
        gridfs_collection = provider.get_gridfs_song_collection()

        song = SongMetadataDocument(
            artist=artist,
            seconds_duration=seconds_duration,
            genre=str(genre.value),
            photo=photo,
            streams=0,
            url=f"/stream/{name}",
        )
        result = await gridfs_collection.upload_from_stream(
            filename=name, source=file, metadata=song
        )
        validate_song_create(str(result))
    except SongCreateError as exception:
        song_repository_logger.exception(f"Error inserting Song {name} in database")
        raise SongRepositoryError from exception
    except SongRepositoryError as exception:
        song_repository_logger.exception(f"Unexpected error inserting song {song} in database")
        raise SongRepositoryError from exception
    else:
        song_repository_logger.info(f"Song added to repository: {song}")


async def get_song_data(name: str) -> AsyncIOMotorGridOut:
    """Get song data

    Args:
        name: song name

    Raises:
        SongDataNotFoundError: doesn't exists
        SongRepositoryError: unexpected error getting song data

    Returns:
        song data
    """
    try:
        file_collection = provider.get_gridfs_song_collection()
        song_data = await file_collection.open_download_stream_by_name(name)

        validate_song_data_exists(song_data)

    except SongDataNotFoundError as exception:
        song_repository_logger.exception(f"Song data not found: {name}")
        raise SongDataNotFoundError from exception
    except Exception as exception:
        song_repository_logger.exception(f"Error getting Song {name} from database")
        raise SongRepositoryError from exception
    else:
        song_repository_logger.info("Song data obtained")
        return song_data<|MERGE_RESOLUTION|>--- conflicted
+++ resolved
@@ -79,21 +79,12 @@
     """Creates song
 
     Args:
-<<<<<<< HEAD
-        name (str): song name
-        artist (str): artist name
-        seconds_duration (int): song duration on seconds
-        genre (Genre): song genre
-        photo (str): song photo
-        file (bytes): song data
-=======
         name: song name
         artist: song artist
-        duration: song duration in seconds
+        seconds_duration: song duration in seconds
         genre: song genre
         photo: song photo
         file: song content
->>>>>>> 74f4331d
 
     Raises:
         SongRepositoryError: creating song
