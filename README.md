# Spotify Electron

![Spotify Electron Media Preview](https://raw.githubusercontent.com/AntonioMrtz/SpotifyElectron/master/assets/images/SpotifyElectron_MediaPreview.png)

## Website 🌐

Check our [website](https://antoniomrtz.github.io/SpotifyElectron_Web/)

## Download Installer 🔽

Donwload the installer [here](https://github.com/AntonioMrtz/SpotifyElectron/releases)

## SetUp and run 🔧

## 1. Clone the repository

```
git clone https://github.com/AntonioMrtz/SpotifyElectron.git
```

## 2. Setup and run

[🖥 BACKEND](docs/backend//SETUP.md)

[💻 FRONTEND](docs/frontend//SETUP.md)


## Software Architecture

<<<<<<< HEAD
![Spotify_Electron_Software_Diagram](assets/images/master-streaming-arch.png)

### Frontend architecture

![Spotify_Electron_Frontend_Diagram](assets/images/frontend-arch.png)

---

## Project's goals 🎯

=======
![Spotify_Electron_Software_Diagram](assets/images/master-streaming-lambda-arch.png)

### Song architecture

![Spotify_Electron_Software_Song_Diagram](assets/images/song_architecture_aws.png)

### Frontend architecture

![Spotify_Electron_Frontend_Diagram](assets/images/frontend-arch.png)

---

## Project's goals 🎯

>>>>>>> 5c9c76fe
* Build from scratch a streaming service like Spotify using Electron, Python and React.
* Develop the app with the best software practices and desing the app
to be escalable and ready for quick iterations of features.
* Focus on security and code quality for delivering the user a safe experience.
* Full coverage test suite for both Backend and Frontend.
<<<<<<< HEAD
* Work with Cloud AWS services such as Lambda,S3 and Cloudfront.
=======
* Work with Cloud AWS services such as Lambda, S3 and Cloudfront.
>>>>>>> 5c9c76fe
* Work as a team managing Github branches, pull requests,code reviews and Trello Board to organize tasks in different stages.
* Reach CI/CD automatization with Github Actions. 
* Add new extra functionality that could improve the original app.
* Cross platform app with only one codebase.
* Build a landing page for reaching users and portray all the goals, technologies and software processes.
* Release a docker image that eases the deploy process in every deploy enviroment.
---



## How to Contribute to the project

[CONTRIBUTING readme](https://github.com/AntonioMrtz/SpotifyElectron/blob/master/.github/CONTRIBUTING.md)

## Walkthrough

### Home

![Home](assets/images/Walkthrough/Home.png)

### Playlist

![Home](assets/images/Walkthrough/Playlist.png)

### Upload Song

![Home](assets/images/Walkthrough/UploadSong.png)

### Explorar

![Explorar](assets/images/Walkthrough/Explorar.png)

### Login

![Login](assets/images/Walkthrough/Login.png)


### Update Playlist

![Home](assets/images/Walkthrough/UpdatePlaylist.png)

<|MERGE_RESOLUTION|>--- conflicted
+++ resolved
@@ -27,7 +27,6 @@
 
 ## Software Architecture
 
-<<<<<<< HEAD
 ![Spotify_Electron_Software_Diagram](assets/images/master-streaming-arch.png)
 
 ### Frontend architecture
@@ -38,32 +37,12 @@
 
 ## Project's goals 🎯
 
-=======
-![Spotify_Electron_Software_Diagram](assets/images/master-streaming-lambda-arch.png)
-
-### Song architecture
-
-![Spotify_Electron_Software_Song_Diagram](assets/images/song_architecture_aws.png)
-
-### Frontend architecture
-
-![Spotify_Electron_Frontend_Diagram](assets/images/frontend-arch.png)
-
----
-
-## Project's goals 🎯
-
->>>>>>> 5c9c76fe
 * Build from scratch a streaming service like Spotify using Electron, Python and React.
 * Develop the app with the best software practices and desing the app
 to be escalable and ready for quick iterations of features.
 * Focus on security and code quality for delivering the user a safe experience.
 * Full coverage test suite for both Backend and Frontend.
-<<<<<<< HEAD
-* Work with Cloud AWS services such as Lambda,S3 and Cloudfront.
-=======
 * Work with Cloud AWS services such as Lambda, S3 and Cloudfront.
->>>>>>> 5c9c76fe
 * Work as a team managing Github branches, pull requests,code reviews and Trello Board to organize tasks in different stages.
 * Reach CI/CD automatization with Github Actions. 
 * Add new extra functionality that could improve the original app.
